import pdb
import random
import sys
import csv
from argparse import Namespace
from datetime import timedelta
from functools import wraps
import logging
import math
import os
import pickle
from time import time
from typing import Any, Callable, List, Tuple, Union
import numpy as np
from collections import OrderedDict

from sklearn.metrics import auc, mean_absolute_error, mean_squared_error, precision_recall_curve, r2_score,\
    roc_auc_score, accuracy_score, log_loss
import torch
import torch.nn as nn
from torch.optim import Adam, Optimizer
from torch.optim.lr_scheduler import _LRScheduler
from torch.nn.parallel import DistributedDataParallel as DDP

from chemprop.args import TrainArgs
from chemprop.data import StandardScaler, MoleculeDataset
from chemprop.models import KGModel, MoleculeModel
from chemprop.nn_utils import NoamLR


def makedirs(path: str, isfile: bool = False) -> None:
    """
    Creates a directory given a path to either a directory or file.

    If a directory is provided, creates that directory. If a file is provided (i.e. :code:`isfile == True`),
    creates the parent directory for that file.

    :param path: Path to a directory or file.
    :param isfile: Whether the provided path is a directory or file.
    """
    if isfile:
        path = os.path.dirname(path)
    if path != '':
        os.makedirs(path, exist_ok=True)


def save_checkpoint(path: str,
                    model: MoleculeModel,
                    scaler: StandardScaler = None,
                    features_scaler: StandardScaler = None,
                    args: TrainArgs = None) -> None:
    """
    Saves a model checkpoint.

    :param model: A :class:`~chemprop.models.model.MoleculeModel`.
    :param scaler: A :class:`~chemprop.data.scaler.StandardScaler` fitted on the data.
    :param features_scaler: A :class:`~chemprop.data.scaler.StandardScaler` fitted on the features.
    :param args: The :class:`~chemprop.args.TrainArgs` object containing the arguments the model was trained with.
    :param path: Path where checkpoint will be saved.
    """
    # Convert args to namespace for backwards compatibility
    if args is not None:
        args = Namespace(**args.as_dict())
    
    # for parallel models, key starts with "module"
    if hasattr(model, 'module'):
        model = model.module

    state = {
        'args': args,
        'state_dict': model.state_dict(),
        'data_scaler': {
            'means': scaler.means,
            'stds': scaler.stds
        } if scaler is not None else None,
        'features_scaler': {
            'means': features_scaler.means,
            'stds': features_scaler.stds
        } if features_scaler is not None else None
    }

    torch.save(state, path)


def load_checkpoint(rank: int,
                    path: str,
                    device: torch.device = None,
                    logger: logging.Logger = None) -> MoleculeModel:
    """
    Loads a model checkpoint.

    :param path: Path where checkpoint is saved.
    :param device: Device where the model will be moved.
    :param logger: A logger for recording output.
    :return: The loaded :class:`~chemprop.models.model.MoleculeModel`.
    """
    if logger is not None:
        debug, info = logger.debug, logger.info
    else:
        debug = info = print

    # Load model and args
    map_location = {f'cuda:0' : f'cuda:{rank}'}  # saved in GPU 0. Map location to current GPU
    state = torch.load(path, map_location=map_location)
    args = TrainArgs()
    args.from_dict(vars(state['args']), skip_unsettable=True)
    loaded_state_dict = state['state_dict']

    if device is not None:
        args.device = device

<<<<<<< HEAD
    # Build model TODO: abstract away model creation
    if args.model_type == 'chemprop':
        model = MoleculeModel(args)
    elif args.model_type == 'knowledge_graph'
        model = KGModel(args)
    else:
        raise ValueError(f"Model type {args.model_type} not supported")

    if torch.cuda.device_count() > 1:
        model = nn.DataParallel(model)

        # 0 device is default master node in DataParallel
        assert args.device == torch.device('cuda:0')

=======
    model = KGModel(args) if args.knowledge_graph else MoleculeModel(args)
>>>>>>> f288c570
    model_state_dict = model.state_dict()

    # Skip missing parameters and parameters of mismatched size
    pretrained_state_dict = {}
    for param_name in loaded_state_dict.keys():
        if param_name not in model_state_dict:
            info(f'Warning: Pretrained parameter "{param_name}" cannot be found in model parameters.')
        elif model_state_dict[param_name].shape != loaded_state_dict[param_name].shape:
            info(f'Warning: Pretrained parameter "{param_name}" '
                 f'of shape {loaded_state_dict[param_name].shape} does not match corresponding '
                 f'model parameter of shape {model_state_dict[param_name].shape}.')
        else:
            debug(f'Loading pretrained parameter "{param_name}".')
            pretrained_state_dict[param_name] = loaded_state_dict[param_name]

    # Load pretrained weights
    model_state_dict.update(pretrained_state_dict)
    model.load_state_dict(model_state_dict)

    if args.cuda:
        debug('Moving model to cuda')
        model = model.to(args.device)
    
    return model


def load_scalers(path: str) -> Tuple[StandardScaler, StandardScaler]:
    """
    Loads the scalers a model was trained with.

    :param path: Path where model checkpoint is saved.
    :return: A tuple with the data :class:`~chemprop.data.scaler.StandardScaler`
             and features :class:`~chemprop.data.scaler.StandardScaler`.
    """
    state = torch.load(path, map_location=lambda storage, loc: storage)

    scaler = StandardScaler(state['data_scaler']['means'],
                            state['data_scaler']['stds']) if state['data_scaler'] is not None else None
    features_scaler = StandardScaler(state['features_scaler']['means'],
                                     state['features_scaler']['stds'],
                                     replace_nan_token=0) if state['features_scaler'] is not None else None

    return scaler, features_scaler


def load_args(path: str) -> TrainArgs:
    """
    Loads the arguments a model was trained with.

    :param path: Path where model checkpoint is saved.
    :return: The :class:`~chemprop.args.TrainArgs` object that the model was trained with.
    """
    args = TrainArgs()
    args.from_dict(vars(torch.load(path, map_location=lambda storage, loc: storage)['args']), skip_unsettable=True)

    return args


def load_task_names(path: str) -> List[str]:
    """
    Loads the task names a model was trained with.

    :param path: Path where model checkpoint is saved.
    :return: A list of the task names that the model was trained with.
    """
    return load_args(path).task_names


def get_loss_func(args: TrainArgs) -> nn.Module:
    """
    Gets the loss function corresponding to a given dataset type.

    :param args: Arguments containing the dataset type ("classification", "regression", or "multiclass").
    :return: A PyTorch loss function.
    """
    if args.dataset_type == 'classification':
        return nn.BCEWithLogitsLoss(reduction='none')

    if args.dataset_type == 'regression':
        return nn.MSELoss(reduction='none')
    
    if args.dataset_type == 'multiclass':
        return nn.CrossEntropyLoss(reduction='none')

    raise ValueError(f'Dataset type "{args.dataset_type}" not supported.')


def prc_auc(targets: List[int], preds: List[float]) -> float:
    """
    Computes the area under the precision-recall curve.

    :param targets: A list of binary targets.
    :param preds: A list of prediction probabilities.
    :return: The computed prc-auc.
    """
    precision, recall, _ = precision_recall_curve(targets, preds)
    return auc(recall, precision)


def rmse(targets: List[float], preds: List[float]) -> float:
    """
    Computes the root mean squared error.

    :param targets: A list of targets.
    :param preds: A list of predictions.
    :return: The computed rmse.
    """
    return math.sqrt(mean_squared_error(targets, preds))


def mse(targets: List[float], preds: List[float]) -> float:
    """
    Computes the mean squared error.

    :param targets: A list of targets.
    :param preds: A list of predictions.
    :return: The computed mse.
    """
    return mean_squared_error(targets, preds)


def accuracy(targets: List[int], preds: Union[List[float], List[List[float]]], threshold: float = 0.5) -> float:
    """
    Computes the accuracy of a binary prediction task using a given threshold for generating hard predictions.

    Alternatively, computes accuracy for a multiclass prediction task by picking the largest probability.

    :param targets: A list of binary targets.
    :param preds: A list of prediction probabilities.
    :param threshold: The threshold above which a prediction is a 1 and below which (inclusive) a prediction is a 0.
    :return: The computed accuracy.
    """
    if type(preds[0]) == list:  # multiclass
        hard_preds = [p.index(max(p)) for p in preds]
    else:
        hard_preds = [1 if p > threshold else 0 for p in preds]  # binary prediction

    return accuracy_score(targets, hard_preds)


def get_metric_func(metric: str) -> Callable[[Union[List[int], List[float]], List[float]], float]:
    r"""
    Gets the metric function corresponding to a given metric name.

    Supports:

    * :code:`auc`: Area under the receiver operating characteristic curve
    * :code:`prc-auc`: Area under the precision recall curve
    * :code:`rmse`: Root mean squared error
    * :code:`mse`: Mean squared error
    * :code:`mae`: Mean absolute error
    * :code:`r2`: Coefficient of determination R\ :superscript:`2`
    * :code:`accuracy`: Accuracy (using a threshold to binarize predictions)
    * :code:`cross_entropy`: Cross entropy

    :param metric: Metric name.
    :return: A metric function which takes as arguments a list of targets and a list of predictions and returns.
    """
    if metric == 'auc':
        return roc_auc_score

    if metric == 'prc-auc':
        return prc_auc

    if metric == 'rmse':
        return rmse
    
    if metric == 'mse':
        return mse

    if metric == 'mae':
        return mean_absolute_error

    if metric == 'r2':
        return r2_score
    
    if metric == 'accuracy':
        return accuracy
    
    if metric == 'cross_entropy':
        return log_loss

    raise ValueError(f'Metric "{metric}" not supported.')


def build_optimizer(model: nn.Module, args: TrainArgs) -> Optimizer:
    """
    Builds a PyTorch Optimizer.

    :param model: The model to optimize.
    :param args: A :class:`~chemprop.args.TrainArgs` object containing optimizer arguments.
    :return: An initialized Optimizer.
    """
    params = [{'params': model.parameters(), 'lr': args.init_lr, 'weight_decay': 0}]

    return Adam(params)


def build_lr_scheduler(optimizer: Optimizer, args: TrainArgs, total_epochs: List[int] = None) -> _LRScheduler:
    """
    Builds a PyTorch learning rate scheduler.

    :param optimizer: The Optimizer whose learning rate will be scheduled.
    :param args: A :class:`~chemprop.args.TrainArgs` object containing learning rate arguments.
    :param total_epochs: The total number of epochs for which the model will be run.
    :return: An initialized learning rate scheduler.
    """
    # Learning rate scheduler
    return NoamLR(
        optimizer=optimizer,
        warmup_epochs=[args.warmup_epochs],
        total_epochs=total_epochs or [args.epochs] * args.num_lrs,
        steps_per_epoch=args.train_data_size // args.batch_size,
        init_lr=[args.init_lr],
        max_lr=[args.max_lr],
        final_lr=[args.final_lr]
    )


def create_logger(name: str, save_dir: str = None, quiet: bool = False) -> logging.Logger:
    """
    Creates a logger with a stream handler and two file handlers.

    If a logger with that name already exists, simply returns that logger.
    Otherwise, creates a new logger with a stream handler and two file handlers.

    The stream handler prints to the screen depending on the value of :code:`quiet`.
    One file handler (:code:`verbose.log`) saves all logs, the other (:code:`quiet.log`) only saves important info.

    :param name: The name of the logger.
    :param save_dir: The directory in which to save the logs.
    :param quiet: Whether the stream handler should be quiet (i.e., print only important info).
    :return: The logger.
    """
    logger = logging.getLogger(name)

    if logging.getLogger().hasHandlers():
        return logger

    logger.setLevel(logging.DEBUG)
    logger.propagate = False

    # Set logger depending on desired verbosity
    ch = logging.StreamHandler()
    if quiet:
        ch.setLevel(logging.INFO)
    else:
        ch.setLevel(logging.DEBUG)
    logger.addHandler(ch)

    if save_dir is not None:
        makedirs(save_dir)

        fh_v = logging.FileHandler(os.path.join(save_dir, 'verbose.log'))
        fh_v.setLevel(logging.DEBUG)
        fh_q = logging.FileHandler(os.path.join(save_dir, 'quiet.log'))
        fh_q.setLevel(logging.INFO)

        logger.addHandler(fh_v)
        logger.addHandler(fh_q)

    return logger


def timeit(logger_name: str = None) -> Callable[[Callable], Callable]:
    """
    Creates a decorator which wraps a function with a timer that prints the elapsed time.

    :param logger_name: The name of the logger used to record output. If None, uses :code:`print` instead.
    :return: A decorator which wraps a function with a timer that prints the elapsed time.
    """
    def timeit_decorator(func: Callable) -> Callable:
        """
        A decorator which wraps a function with a timer that prints the elapsed time.

        :param func: The function to wrap with the timer.
        :return: The function wrapped with the timer.
        """
        @wraps(func)
        def wrap(*args, **kwargs) -> Any:
            start_time = time()
            result = func(*args, **kwargs)
            delta = timedelta(seconds=round(time() - start_time))
            info = logging.getLogger(logger_name).info if logger_name is not None else print
            info(f'Elapsed time = {delta}')

            return result

        return wrap

    return timeit_decorator


def save_smiles_splits(data_path: str,
                       save_dir: str,
                       train_data: MoleculeDataset = None,
                       val_data: MoleculeDataset = None,
                       test_data: MoleculeDataset = None,
                       smiles_column: str = None) -> None:
    """
    Saves indices of train/val/test split as a pickle file.

    :param data_path: Path to data CSV file.
    :param save_dir: Path where pickle files will be saved.
    :param train_data: Train :class:`~chemprop.data.data.MoleculeDataset`.
    :param val_data: Validation :class:`~chemprop.data.data.MoleculeDataset`.
    :param test_data: Test :class:`~chemprop.data.data.MoleculeDataset`.
    :param smiles_column: The name of the column containing SMILES. By default, uses the first column.
    """
    makedirs(save_dir)

    with open(data_path) as f:
        reader = csv.reader(f)
        header = next(reader)

        if smiles_column is None:
            smiles_column_index = 0
        else:
            smiles_column_index = header.index(smiles_column)

        lines_by_smiles = {}
        indices_by_smiles = {}
        for i, line in enumerate(reader):
            smiles = line[smiles_column_index]
            lines_by_smiles[smiles] = line
            indices_by_smiles[smiles] = i

    all_split_indices = []
    for dataset, name in [(train_data, 'train'), (val_data, 'val'), (test_data, 'test')]:
        if dataset is None:
            continue

        with open(os.path.join(save_dir, f'{name}_smiles.csv'), 'w') as f:
            writer = csv.writer(f)
            writer.writerow(['smiles'])
            for smiles in dataset.smiles():
                writer.writerow([smiles])

        with open(os.path.join(save_dir, f'{name}_full.csv'), 'w') as f:
            writer = csv.writer(f)
            writer.writerow(header)
            for smiles in dataset.smiles():
                writer.writerow(lines_by_smiles[smiles])

        split_indices = []
        for smiles in dataset.smiles():
            split_indices.append(indices_by_smiles[smiles])
            split_indices = sorted(split_indices)
        all_split_indices.append(split_indices)

    with open(os.path.join(save_dir, 'split_indices.pckl'), 'wb') as f:
        pickle.dump(all_split_indices, f)


def set_all_seeds(seed):
    # application side randomness
    random.seed(seed)
    np.random.seed(seed)
    torch.manual_seed(seed)
    torch.cuda.manual_seed(seed)

    # implementation of a CUDA algorithm may have randomness, shuts this off.
    # torch.set_deterministic(True)  Pytorch 1.7

    # no algorithm selection (CUDA usually may select different algos on different runs)
    torch.backends.cudnn.benchmark = False


class ForkedPdb(pdb.Pdb):
    """A Pdb subclass that may be used
    from a forked multiprocessing child

    """
    def interaction(self, *args, **kwargs):
        _stdin = sys.stdin
        try:
            sys.stdin = open('/dev/stdin')
            pdb.Pdb.interaction(self, *args, **kwargs)
        finally:
            sys.stdin = _stdin<|MERGE_RESOLUTION|>--- conflicted
+++ resolved
@@ -109,7 +109,6 @@
     if device is not None:
         args.device = device
 
-<<<<<<< HEAD
     # Build model TODO: abstract away model creation
     if args.model_type == 'chemprop':
         model = MoleculeModel(args)
@@ -118,15 +117,6 @@
     else:
         raise ValueError(f"Model type {args.model_type} not supported")
 
-    if torch.cuda.device_count() > 1:
-        model = nn.DataParallel(model)
-
-        # 0 device is default master node in DataParallel
-        assert args.device == torch.device('cuda:0')
-
-=======
-    model = KGModel(args) if args.knowledge_graph else MoleculeModel(args)
->>>>>>> f288c570
     model_state_dict = model.state_dict()
 
     # Skip missing parameters and parameters of mismatched size
