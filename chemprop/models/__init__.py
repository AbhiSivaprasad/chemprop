--- conflicted
+++ resolved
@@ -1,12 +1,8 @@
-<<<<<<< HEAD
-from .model import KGModel, MoleculeModel
-=======
-from .model import MoleculeModel
+from .model import MoleculeModel, KGModel
 from .mpn import MPN, MPNEncoder
 
 __all__ = [
     'MoleculeModel',
     'MPN',
     'MPNEncoder'
-]
->>>>>>> fc35354a
+]