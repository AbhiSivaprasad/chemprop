--- conflicted
+++ resolved
@@ -14,18 +14,10 @@
     """An :class:`MPNEncoder` is a message passing neural network for encoding a molecule."""
 
     def __init__(self, args: TrainArgs, atom_fdim: int, bond_fdim: int):
-<<<<<<< HEAD
-        """Initializes the MPNEncoder.
-
-        :param args: Arguments.
-        :param atom_fdim: Atom features dimension.
-        :param bond_fdim: Bond features dimension.
-=======
         """
         :param args: A :class:`~chemprop.args.TrainArgs` object containing model arguments.
         :param atom_fdim: Atom feature vector dimension.
         :param bond_fdim: Bond feature vector dimension.
->>>>>>> fc35354a
         """
         super(MPNEncoder, self).__init__()
         self.atom_fdim = atom_fdim
@@ -193,8 +185,7 @@
 
         self.encoder = MPNEncoder(args, self.atom_fdim, self.bond_fdim)
 
-    def forward(self,
-                batch: Union[List[str], List[Chem.Mol], BatchMolGraph],
+    def forward(self, batch: Union[List[str], List[Chem.Mol], BatchMolGraph],
                 features_batch: List[np.ndarray] = None,
                 atom_descriptors_batch: List[np.ndarray] = None) -> torch.FloatTensor:
         """
