--- conflicted
+++ resolved
@@ -44,13 +44,9 @@
     loss_sum = iter_count = 0
     acc_sum = 0
 
-<<<<<<< HEAD
     wandb.watch(model, loss, log="all", log_freq=args.log_frequency)
     
-    for batch in tqdm(data_loader, total=len(data_loader), leave=False):
-=======
     for batches in tqdm(data_loader, total=len(data_loader), leave=False):
->>>>>>> 8faccd87
         # Prepare batch
         batch_size = sum(map(len, batches))
 
@@ -113,13 +109,9 @@
             acc_sum = loss_sum = iter_count = 0
 
             lrs_str = ', '.join(f'lr_{i} = {lr:.4e}' for i, lr in enumerate(lrs))
-<<<<<<< HEAD
             debug(f'Loss = {loss_avg:.4e}, PNorm = {pnorm:.4f}, GNorm = {gnorm:.4f}, {lrs_str}')
             if logger == "wandb":
                 wandb.log({"train_loss": loss_avg, "param norm": pnorm, "gradient_norm": gnorm}, step=n_iter)
-=======
-            debug(f'Loss = {loss_avg:.4e}, Acc = {acc_avg:.2f}, PNorm = {pnorm:.4f}, GNorm = {gnorm:.4f}, {lrs_str}')
->>>>>>> 8faccd87
 
             if writer is not None:
                 writer.add_scalar('train_acc', acc_avg, n_iter)
