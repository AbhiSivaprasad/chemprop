--- conflicted
+++ resolved
@@ -199,14 +199,7 @@
             if knowledge_graph:
                 # subgraph scope maps from molecule index to indices in unique_subgraphs 
                 all_smiles = [d.smiles for d in self._data]
-<<<<<<< HEAD
-
-                unique_subgraphs, subgraph_scope = (knowledge_base.get_subgraphs(all_smiles, min_subgraph_size, subgraph_size) 
-                                                    if knowledge_base 
-                                                    else get_unique_subgraphs(all_smiles, subgraph_size))
-=======
                 unique_subgraphs, subgraph_scope = knowledge_base.get_subgraphs(all_smiles, min_size=4, max_size=8) 
->>>>>>> 8e3cc74c
                 
                 mol_graphs = [MolGraph(subgraph) for subgraph in unique_subgraphs]
             else: 
