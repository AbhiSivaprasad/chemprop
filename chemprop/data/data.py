--- conflicted
+++ resolved
@@ -169,16 +169,7 @@
         """
         return [d.mol for d in self._data]
 
-<<<<<<< HEAD
-    def batch_graph(self, cache: bool = False, args: TrainArgs = None) -> BatchMolGraph:
-        """
-        Returns a BatchMolGraph with the graph featurization of the molecules.
-
-        :param cache: Whether to store the graph featurizations in the global cache.
-        :param args: Arguments.
-        :return: A BatchMolGraph.
-=======
-    def batch_graph(self) -> BatchMolGraph:
+    def batch_graph(self, args: TrainArgs = None) -> BatchMolGraph:
         r"""
         Constructs a :class:`~chemprop.features.BatchMolGraph` with the graph featurization of all the molecules.
 
@@ -189,7 +180,6 @@
            will be incorrect for the underlying data.
 
         :return: A :class:`~chemprop.features.BatchMolGraph` containing the graph featurization of all the molecules.
->>>>>>> fc35354a
         """
         if args is not None:
             knowledge_graph, subgraph_size = args.knowledge_graph, args.subgraph_size
@@ -209,20 +199,19 @@
                         mol_graph = MolGraph(d.mol, include_nodes=list(subgraph.nodes()))
                         mol_graphs.append(mol_graph)
                 else:
-<<<<<<< HEAD
                     if d.smiles in SMILES_TO_GRAPH:
                         mol_graph = SMILES_TO_GRAPH[d.smiles]
                     else:
-                        mol_graph = MolGraph(d.mol)
-                        if cache:
+                        mol_graph = MolGraph(d.mol, d.atom_features)
+                        if cache_graph():
                             SMILES_TO_GRAPH[d.smiles] = mol_graph
                     mol_graphs.append(mol_graph)
-=======
-                    mol_graph = MolGraph(d.mol, d.atom_features)
-                    if cache_graph():
-                        SMILES_TO_GRAPH[d.smiles] = mol_graph
-                mol_graphs.append(mol_graph)
->>>>>>> fc35354a
+
+            self._batch_graph = BatchMolGraph(mol_graphs, subgraph_scope=subgraph_scope)
+
+        return self._batch_graph
+
+    def features(self) -> List[np.ndarray]:
 
             self._batch_graph = BatchMolGraph(mol_graphs, subgraph_scope=subgraph_scope)
 
@@ -483,16 +472,12 @@
         self._class_balance = class_balance
         self._shuffle = shuffle
         self._seed = seed
-<<<<<<< HEAD
-        self._args = args
-=======
         self._context = None
         self._timeout = 0
         is_main_thread = threading.current_thread() is threading.main_thread()
         if not is_main_thread and self._num_workers > 0:
             self._context = 'forkserver'  # In order to prevent a hanging
             self._timeout = 3600  # Just for sure that the DataLoader won't hang
->>>>>>> fc35354a
 
         self._sampler = MoleculeSampler(
             dataset=self._dataset,
@@ -501,21 +486,6 @@
             seed=self._seed
         )
 
-<<<<<<< HEAD
-        def construct_molecule_batch(data: List[MoleculeDatapoint]) -> MoleculeDataset:
-            """
-            Constructs a MoleculeDataset from a list of MoleculeDatapoints while also constructing the BatchMolGraph.
-
-            :param data: A list of MoleculeDatapoints.
-            :return: A MoleculeDataset with all the MoleculeDatapoints and a BatchMolGraph graph featurization.
-            """
-            data = MoleculeDataset(data)
-            data.batch_graph(cache=self._cache, args=self._args)  # Forces computation and caching of the BatchMolGraph for the molecules
-
-            return data
-
-=======
->>>>>>> fc35354a
         super(MoleculeDataLoader, self).__init__(
             dataset=self._dataset,
             batch_size=self._batch_size,
